--- conflicted
+++ resolved
@@ -1057,24 +1057,14 @@
 			// Skip on touch devices - we'll handle with touch events
 			if (isTouchDevice) return;
 			
-<<<<<<< HEAD
-			// Left mouse button (button=0) or middle mouse button (button=1)
-=======
 			// Handle left click (button 0) and middle click (button 1)
->>>>>>> fe424e53
 			if (event.button !== 0 && event.button !== 1) return;
 			event.preventDefault();
 			event.stopPropagation();
 
-<<<<<<< HEAD
 			// Middle mouse button click or Ctrl/Meta key pressed to open in new tab
 			const openInNewTab = event.button === 1 || event.metaKey || event.ctrlKey;
 			const leaf = this.app.workspace.getLeaf(openInNewTab);
-=======
-			// Open in a new leaf if middle button or Ctrl/Meta key is pressed
-			const newLeaf = event.button === 1 || event.metaKey || event.ctrlKey;
-			const leaf = this.app.workspace.getLeaf(newLeaf);
->>>>>>> fe424e53
 			await leaf.openFile(file);
 			
 			if (file.extension !== 'md') {
